--- conflicted
+++ resolved
@@ -1,217 +1,210 @@
-﻿using System;
-using System.Collections.Generic;
-using System.Linq;
-using System.Text;
-using System.Threading.Tasks;
-
-namespace PcmHacking
-{
-    /// <summary>
-    /// It is tempting to make this an enum, but if we need to change
-    /// the Tool ID at run-time that will become a problem.
-    /// </summary>
-    public static class DeviceId
-    {
-        /// <summary>
-        /// OBD2 Device ID for the Powertrain Control Module.
-        /// </summary>
-        public const byte Pcm = 0x10;
-
-        /// <summary>
-        /// OBD2 Device ID for the tool
-        /// </summary>
-        public const byte Tool = 0xF0;
-
-        /// <summary>
-        /// OBD2 Device ID for a broadcast message
-        /// </summary>
-        public const byte Broadcast = 0xFE;
-
-        /// <summary>
-        /// Returns a string describing the module which is the target a message
-        /// </summary>
-        public static string ReceiverCategory(Message message)
-        {
-            byte[] b = message.GetBytes();
-            if (b.Length < 3) return "invalid message";
-            return DeviceCategory(b[1]);
-        }
-
-        /// <summary>
-        /// Returns a string describing the module which is sending a message
-        /// </summary>
-        public static string SenderCategory(Message message)
-        {
-            byte[] b = message.GetBytes();
-            if (b.Length < 3) return "invalid message";
-            return DeviceCategory(b[2]);
-        }
-
-        /// <summary>
-        /// Returns a string describing the category of a given device id
-        /// </summary>
-        public static string DeviceCategory(byte DeviceId)
-        {
-            if (DeviceId >= 0x00 && DeviceId <= 0x0F) return "powertrain controller";
-            if (DeviceId >= 0x10 && DeviceId <= 0x17) return "engine controller";
-            if (DeviceId >= 0x18 && DeviceId <= 0x1F) return "transmission controller";
-            if (DeviceId >= 0x20 && DeviceId <= 0x27) return "chassis controller";
-            if (DeviceId >= 0x28 && DeviceId <= 0x2F) return "brake controller";
-            if (DeviceId >= 0x30 && DeviceId <= 0x37) return "steering controller";
-            if (DeviceId >= 0x38 && DeviceId <= 0x3F) return "suspension controller";
-            if (DeviceId >= 0x40 && DeviceId <= 0x47) return "body controller";
-            if (DeviceId >= 0x48 && DeviceId <= 0x5F) return "restraint controller";
-            if (DeviceId >= 0x60 && DeviceId <= 0x6F) return "driver information display";
-            if (DeviceId >= 0x70 && DeviceId <= 0x7F) return "lighting controller";
-            if (DeviceId >= 0x80 && DeviceId <= 0x8F) return "entertainment system";
-            if (DeviceId >= 0x90 && DeviceId <= 0x97) return "personal communications";
-            if (DeviceId >= 0x98 && DeviceId <= 0x9F) return "climate control (HVAC)";
-            if (DeviceId >= 0xA0 && DeviceId <= 0xBF) return "convinience (door/seats/window/etc)";
-            if (DeviceId >= 0xC0 && DeviceId <= 0xC7) return "security module";
-            if (DeviceId >= 0xC8 && DeviceId <= 0xCB) return "EV energy transfer system";
-            if (DeviceId == 0xC8)                     return "utility connection service";
-            if (DeviceId == 0xC9)                     return "AC to AC conversion";
-            if (DeviceId == 0xCA)                     return "AC to DC conversion";
-            if (DeviceId == 0xCB)                     return "energy storage management";
-            //if (DeviceId >= 0xCC && DeviceId <= 0xCF) return "future expansion";
-            //if (DeviceId >= 0xD0 && DeviceId <= 0xEF) return "manufacturer specific";
-            if (DeviceId >= 0xF0 && DeviceId <= 0xFD) return "off board tool";
-            if (DeviceId == 0xFE)                     return "broadcast message";
-
-            return "unknown";
-        }
-    }
-
-    /// <summary>
-    /// Defines various priority byte combinations and puts a name to them
-    /// </summary>
-    public static class Priority
-    {
-        /* based on information from http://www.fastfieros.com/tech/vpw_communication_protocol.htm
-        Bits 7,6 and 5 are priority 0=High, 7=Low
-        Bit 4 is header style (0=3 byte header-GM, 1=1 byte header-??)
-
-        Bit 3 is In Frame Response (0=Ford, 1=GM)
-        Bit 2 is addressing mode (1=Physical, 0=Functional)
-        Bit 1,0 is message type: (depending on bit 2 and 3 see below)
-        */
-
-        /// <summary>
-        /// 0x48: 6=0100=Priority 1, GM. 8=1000 GM, Functional, Type 0
-        /// </summary>
-        public const byte Functional0Low = 0x48;
-
-        /// <summary>
-        /// 0x68: 6=0110=Priority 3, GM. 8=1000 GM, Functional, Type 0
-        /// </summary>
-        public const byte Functional0 = 0x68;
-        
-        /// <summary>
-        /// 0x6D: 0110=Priority 3, GM. C=1101 GM, Functional, Type 1 (Block Transfer)
-        /// </summary>
-        public const byte Block = 0x6D;
-
-        /// <summary>
-        /// 0x6A: 0110=Priority 3, GM. C=1010 GM, Functional, Type 2
-        /// </summary>
-        public const byte Functional2 = 0x6A;
-
-        /// <summary>
-        /// 0x6C: 0110=Priority 3, GM. C=1100 GM, Physical, Type 0
-        /// </summary>
-        public const byte Physical0 = 0x6C;
-
-        /// <summary>
-        /// 0x8C: 1000=Priority 4, GM. C=1100 GM, Physical, Type 0
-        /// </summary>
-        public const byte Physical0High = 0x8C;
-    }
-
-    /// <summary>
-    /// Mode values.
-    /// </summary>
-    public static class Mode
-    {
-        public const byte Response = 0x40; // added to the Mode by the PCM for it's the response
-        public const byte Rejected = 0x75;
-
-        public const byte ClearDiagnosticTroubleCodes = 0x04;
-        public const byte ClearDiagnosticInformation = 0x14;
-        public const byte ExitKernel = 0x20;
-        public const byte SendDynamicData = 0x2A;
-        public const byte ConfigureDynamicData = 0x2C;
-        public const byte Seed = 0x27;
-        public const byte SilenceBus = 0x28;
-        public const byte ReadBlock = 0x3C;
-        public const byte PCMUploadRequest = 0x34;
-        public const byte PCMUpload = 0x36;
-        public const byte TestDevicePresent = 0x3F;
-        public const byte HighSpeedPrepare = 0xA0;
-        public const byte HighSpeed = 0xA1;
-    }
-
-    /// <summary>
-    /// Sub-mode values. Note that the sub-modes vary by mode.
-    /// </summary>
-    public static class SubMode
-    {
-        public const byte Null = 0x00;
-
-        public const byte GetSeed = 0x01;
-        public const byte SendKey = 0x02;
-
-        public const byte NoExecute = 0x00;
-        public const byte Execute = 0x80;
-
-        public const byte UploadOK = 0x00;
-    }
-
-    /// <summary>
-    /// General-purpose VPW utilities.
-    /// </summary>
-    public class VpwUtilities
-    {
-        /// <summary>
-        /// Calculate the checksum for a given block of VPW data.
-        /// </summary>
-        public static UInt16 CalcBlockChecksum(byte[] block)
-        {
-            UInt16 Sum = 0;
-<<<<<<< HEAD
-            int expectedLength = (block[5] << 8) + block[6];
-            if (expectedLength != (block.Length -2))
-
-            for (int i = 4; i < expectedLength + 10; i++) // start after prio, dest, src, mode, stop at end of payload
-=======
-
-            for (int i = 4; i < Block.Length - 2; i++) // start after prio, dest, src, mode, stop at end of payload
->>>>>>> f82b76ea
-            {
-                Sum += block[i];
-            }
-
-            return Sum;
-        }
-
-        /// <summary>
-        /// Write a 16 bit sum at the end of a block.
-        /// </summary>
-        /// <remarks>
-        /// Overwrites the last 2 bytes at the end of the array with the sum
-        /// </remarks>
-        public static byte[] AddBlockChecksum(byte[] Block)
-        {
-            UInt16 Sum = 0;
-
-            for (int i = 4; i < Block.Length - 2; i++) // skip prio, dest, src, mode
-            {
-                Sum += Block[i];
-            }
-
-            Block[Block.Length - 2] = unchecked((byte)(Sum >> 8));
-            Block[Block.Length - 1] = unchecked((byte)(Sum & 0xFF));
-
-            return Block;
-        }
-    }
-}
+﻿using System;
+using System.Collections.Generic;
+using System.Linq;
+using System.Text;
+using System.Threading.Tasks;
+
+namespace PcmHacking
+{
+    /// <summary>
+    /// It is tempting to make this an enum, but if we need to change
+    /// the Tool ID at run-time that will become a problem.
+    /// </summary>
+    public static class DeviceId
+    {
+        /// <summary>
+        /// OBD2 Device ID for the Powertrain Control Module.
+        /// </summary>
+        public const byte Pcm = 0x10;
+
+        /// <summary>
+        /// OBD2 Device ID for the tool
+        /// </summary>
+        public const byte Tool = 0xF0;
+
+        /// <summary>
+        /// OBD2 Device ID for a broadcast message
+        /// </summary>
+        public const byte Broadcast = 0xFE;
+
+        /// <summary>
+        /// Returns a string describing the module which is the target a message
+        /// </summary>
+        public static string ReceiverCategory(Message message)
+        {
+            byte[] b = message.GetBytes();
+            if (b.Length < 3) return "invalid message";
+            return DeviceCategory(b[1]);
+        }
+
+        /// <summary>
+        /// Returns a string describing the module which is sending a message
+        /// </summary>
+        public static string SenderCategory(Message message)
+        {
+            byte[] b = message.GetBytes();
+            if (b.Length < 3) return "invalid message";
+            return DeviceCategory(b[2]);
+        }
+
+        /// <summary>
+        /// Returns a string describing the category of a given device id
+        /// </summary>
+        public static string DeviceCategory(byte DeviceId)
+        {
+            if (DeviceId >= 0x00 && DeviceId <= 0x0F) return "powertrain controller";
+            if (DeviceId >= 0x10 && DeviceId <= 0x17) return "engine controller";
+            if (DeviceId >= 0x18 && DeviceId <= 0x1F) return "transmission controller";
+            if (DeviceId >= 0x20 && DeviceId <= 0x27) return "chassis controller";
+            if (DeviceId >= 0x28 && DeviceId <= 0x2F) return "brake controller";
+            if (DeviceId >= 0x30 && DeviceId <= 0x37) return "steering controller";
+            if (DeviceId >= 0x38 && DeviceId <= 0x3F) return "suspension controller";
+            if (DeviceId >= 0x40 && DeviceId <= 0x47) return "body controller";
+            if (DeviceId >= 0x48 && DeviceId <= 0x5F) return "restraint controller";
+            if (DeviceId >= 0x60 && DeviceId <= 0x6F) return "driver information display";
+            if (DeviceId >= 0x70 && DeviceId <= 0x7F) return "lighting controller";
+            if (DeviceId >= 0x80 && DeviceId <= 0x8F) return "entertainment system";
+            if (DeviceId >= 0x90 && DeviceId <= 0x97) return "personal communications";
+            if (DeviceId >= 0x98 && DeviceId <= 0x9F) return "climate control (HVAC)";
+            if (DeviceId >= 0xA0 && DeviceId <= 0xBF) return "convinience (door/seats/window/etc)";
+            if (DeviceId >= 0xC0 && DeviceId <= 0xC7) return "security module";
+            if (DeviceId >= 0xC8 && DeviceId <= 0xCB) return "EV energy transfer system";
+            if (DeviceId == 0xC8)                     return "utility connection service";
+            if (DeviceId == 0xC9)                     return "AC to AC conversion";
+            if (DeviceId == 0xCA)                     return "AC to DC conversion";
+            if (DeviceId == 0xCB)                     return "energy storage management";
+            //if (DeviceId >= 0xCC && DeviceId <= 0xCF) return "future expansion";
+            //if (DeviceId >= 0xD0 && DeviceId <= 0xEF) return "manufacturer specific";
+            if (DeviceId >= 0xF0 && DeviceId <= 0xFD) return "off board tool";
+            if (DeviceId == 0xFE)                     return "broadcast message";
+
+            return "unknown";
+        }
+    }
+
+    /// <summary>
+    /// Defines various priority byte combinations and puts a name to them
+    /// </summary>
+    public static class Priority
+    {
+        /* based on information from http://www.fastfieros.com/tech/vpw_communication_protocol.htm
+        Bits 7,6 and 5 are priority 0=High, 7=Low
+        Bit 4 is header style (0=3 byte header-GM, 1=1 byte header-??)
+
+        Bit 3 is In Frame Response (0=Ford, 1=GM)
+        Bit 2 is addressing mode (1=Physical, 0=Functional)
+        Bit 1,0 is message type: (depending on bit 2 and 3 see below)
+        */
+
+        /// <summary>
+        /// 0x48: 6=0100=Priority 1, GM. 8=1000 GM, Functional, Type 0
+        /// </summary>
+        public const byte Functional0Low = 0x48;
+
+        /// <summary>
+        /// 0x68: 6=0110=Priority 3, GM. 8=1000 GM, Functional, Type 0
+        /// </summary>
+        public const byte Functional0 = 0x68;
+        
+        /// <summary>
+        /// 0x6D: 0110=Priority 3, GM. C=1101 GM, Functional, Type 1 (Block Transfer)
+        /// </summary>
+        public const byte Block = 0x6D;
+
+        /// <summary>
+        /// 0x6A: 0110=Priority 3, GM. C=1010 GM, Functional, Type 2
+        /// </summary>
+        public const byte Functional2 = 0x6A;
+
+        /// <summary>
+        /// 0x6C: 0110=Priority 3, GM. C=1100 GM, Physical, Type 0
+        /// </summary>
+        public const byte Physical0 = 0x6C;
+
+        /// <summary>
+        /// 0x8C: 1000=Priority 4, GM. C=1100 GM, Physical, Type 0
+        /// </summary>
+        public const byte Physical0High = 0x8C;
+    }
+
+    /// <summary>
+    /// Mode values.
+    /// </summary>
+    public static class Mode
+    {
+        public const byte Response = 0x40; // added to the Mode by the PCM for it's the response
+        public const byte Rejected = 0x75;
+
+        public const byte ClearDiagnosticTroubleCodes = 0x04;
+        public const byte ClearDiagnosticInformation = 0x14;
+        public const byte ExitKernel = 0x20;
+        public const byte SendDynamicData = 0x2A;
+        public const byte ConfigureDynamicData = 0x2C;
+        public const byte Seed = 0x27;
+        public const byte SilenceBus = 0x28;
+        public const byte ReadBlock = 0x3C;
+        public const byte PCMUploadRequest = 0x34;
+        public const byte PCMUpload = 0x36;
+        public const byte TestDevicePresent = 0x3F;
+        public const byte HighSpeedPrepare = 0xA0;
+        public const byte HighSpeed = 0xA1;
+    }
+
+    /// <summary>
+    /// Sub-mode values. Note that the sub-modes vary by mode.
+    /// </summary>
+    public static class SubMode
+    {
+        public const byte Null = 0x00;
+
+        public const byte GetSeed = 0x01;
+        public const byte SendKey = 0x02;
+
+        public const byte NoExecute = 0x00;
+        public const byte Execute = 0x80;
+
+        public const byte UploadOK = 0x00;
+    }
+
+    /// <summary>
+    /// General-purpose VPW utilities.
+    /// </summary>
+    public class VpwUtilities
+    {
+        /// <summary>
+        /// Calculate the checksum for a given block of VPW data.
+        /// </summary>
+        public static UInt16 CalcBlockChecksum(byte[] block)
+        {
+            UInt16 Sum = 0;
+
+            for (int i = 4; i < Block.Length - 2; i++) // start after prio, dest, src, mode, stop at end of payload
+            {
+                Sum += block[i];
+            }
+
+            return Sum;
+        }
+
+        /// <summary>
+        /// Write a 16 bit sum at the end of a block.
+        /// </summary>
+        /// <remarks>
+        /// Overwrites the last 2 bytes at the end of the array with the sum
+        /// </remarks>
+        public static byte[] AddBlockChecksum(byte[] Block)
+        {
+            UInt16 Sum = 0;
+
+            for (int i = 4; i < Block.Length - 2; i++) // skip prio, dest, src, mode
+            {
+                Sum += Block[i];
+            }
+
+            Block[Block.Length - 2] = unchecked((byte)(Sum >> 8));
+            Block[Block.Length - 1] = unchecked((byte)(Sum & 0xFF));
+
+            return Block;
+        }
+    }
+}