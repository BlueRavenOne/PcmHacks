using System;
using System.Collections.Generic;
using System.Linq;
using System.Text;
using System.Threading.Tasks;

namespace Flash411
{
    /// <summary>
    /// This class is responsible for parsing messages that are received from the PCM.
    /// </summary>
    /// <remarks>
    /// This class requires byte arrays that are byte-for-byte identical to what was
    /// sent by the PCM, but without the CRC byte. If the currently selected hardware
    /// device sends a CRC byte to the caller, the Device class for that hardware must
    /// remove the CRC byte before the byte array is passed to this class.
    /// </remarks>
    class MessageParser
    {
        /// <summary>
        /// Constructor.
        /// </summary>
        /// <remarks>
        /// Doesn't do much. In theory we could use static methods for all of this, but
        /// I'm allergic to static classes. They make testing harder.
        /// </remarks>
        public MessageParser()
        {
        }

        /// <summary>
        /// Parse the response to an OS ID request.
        /// </summary>
        public Response<UInt32> ParseBlockUInt32(byte[] response)
        {
            int result = 0;
            ResponseStatus status;

            byte[] expected = new byte[] { 0x6C, DeviceId.Tool, DeviceId.Pcm, 0x7C };
            if (!TryVerifyInitialBytes(response, expected, out status))
            {
                return Response.Create(ResponseStatus.Error, (UInt32)result);
            }

            result = response[5] << 24;
            result += response[6] << 16;
            result += response[7] << 8;
            result += response[8];

            return Response.Create(ResponseStatus.Success, (UInt32)result);
        }

        /// <summary>
        /// Parse the responses to the three requests for VIN information.
        /// </summary>
        public Response<string> ParseVinResponses(byte[] response1, byte[] response2, byte[] response3)
        {
            string result = "Unknown";
            ResponseStatus status;

            byte[] expected = new byte[] { 0x6C, DeviceId.Tool, DeviceId.Pcm, 0x7C, BlockId.Vin1 };
            if (!TryVerifyInitialBytes(response1, expected, out status))
            {
                return Response.Create(status, result);
            }

            expected = new byte[] { 0x6C, DeviceId.Tool, DeviceId.Pcm, 0x7C, BlockId.Vin2 };
            if (!TryVerifyInitialBytes(response2, expected, out status))
            {
                return Response.Create(status, result);
            }

<<<<<<< HEAD
           expected = new byte[] { 0x6C, DeviceId.Tool, DeviceId.Pcm, 0x7C, BlockId.Vin3 };
=======
            expected = new byte[] { 0x6C, DeviceId.Tool, DeviceId.Pcm, 0x7C, BlockId.Vin3 };
>>>>>>> 5177dc02
            if (!TryVerifyInitialBytes(response3, expected, out status))
            {
                return Response.Create(status, result);
            }

            byte[] vinBytes = new byte[17];
            Buffer.BlockCopy(response1, 6, vinBytes, 0, 5);
            Buffer.BlockCopy(response2, 5, vinBytes, 5, 6);
            Buffer.BlockCopy(response3, 5, vinBytes, 11, 6);
            string vin = System.Text.Encoding.ASCII.GetString(vinBytes);
            return Response.Create(ResponseStatus.Success, vin);
        }
        
        /// <summary>
        /// Parse the responses to the three requests for Serial Number information.
        /// </summary>
        public Response<string> ParseSerialResponses(Message response1, Message response2, Message response3)
        {
            string result = "Unknown";
            ResponseStatus status;

            byte[] expected = new byte[] { 0x6C, DeviceId.Tool, DeviceId.Pcm, 0x7C, BlockId.Serial1 };
            if (!TryVerifyInitialBytes(response1, expected, out status))
            {
                return Response.Create(status, result);
            }

            expected = new byte[] { 0x6C, DeviceId.Tool, DeviceId.Pcm, 0x7C, BlockId.Serial2 };
            if (!TryVerifyInitialBytes(response2, expected, out status))
            {
                return Response.Create(status, result);
            }

            expected = new byte[] { 0x6C, DeviceId.Tool, DeviceId.Pcm, 0x7C, BlockId.Serial3 };
            if (!TryVerifyInitialBytes(response3, expected, out status))
            {
                return Response.Create(status, result);
            }

            byte[] serialBytes = new byte[12];
            Buffer.BlockCopy(response1.GetBytes(), 5, serialBytes, 0, 4);
            Buffer.BlockCopy(response2.GetBytes(), 5, serialBytes, 4, 4);
            Buffer.BlockCopy(response3.GetBytes(), 5, serialBytes, 8, 4);

            byte[] printableBytes = Utility.GetPrintable(serialBytes);
            string serial = System.Text.Encoding.ASCII.GetString(printableBytes);

            return Response.Create(ResponseStatus.Success, serial);
        }

        public Response<string> ParseBCCresponse(byte[] response)
        {
            string result = "Unknown";
            ResponseStatus status;

            byte[] expected = new byte[] { 0x6C, DeviceId.Tool, DeviceId.Pcm, 0x7C, BlockId.BCC };
            if (!TryVerifyInitialBytes(response, expected, out status))
            {
                return Response.Create(status, result);
            }

            byte[] BCCBytes = new byte[4];
            Buffer.BlockCopy(response, 5, BCCBytes, 0, 4);

            byte[] printableBytes = Utility.GetPrintable(BCCBytes);
            string BCC  = System.Text.Encoding.ASCII.GetString(printableBytes);
            
            return Response.Create(ResponseStatus.Success, BCC);
        }

        public Response<string> ParseMECresponse(byte[] response)
        {
            string result = "Unknown";
            ResponseStatus status;

            byte[] expected = new byte[] { 0x6C, DeviceId.Tool, DeviceId.Pcm, 0x7C, BlockId.MEC };
            if (!TryVerifyInitialBytes(response, expected, out status))
            {
                return Response.Create(status, result);
            }

            string MEC = response[5].ToString();
            
            return Response.Create(ResponseStatus.Success, MEC);
        }

        /// <summary>
        /// Parse the response to a seed request.
        /// </summary>
        public Response<UInt16> ParseSeed(byte[] response)
        {
            ResponseStatus status;
            UInt16 result = 0;

            byte[] unlocked = { 0x6C, 0x70, 0x10, 0x67, 0x01, 0x37 };
            byte[] seed = new byte[] { 0x6C, DeviceId.Tool, DeviceId.Pcm, 0x67, 0x01, };

            if (TryVerifyInitialBytes(response, unlocked, out status))
            {
                status = ResponseStatus.Success;
                return Response.Create(ResponseStatus.Success, result);
            }

            if (!TryVerifyInitialBytes(response, seed, out status))
            {
                return Response.Create(ResponseStatus.Error, result);
            }

            // Converting to Unsigned Int 16 bits reverses the endianess
            result = BitConverter.ToUInt16(response, 5);

            return Response.Create(ResponseStatus.Success, result);
        }

        /// <summary>
        /// Confirm that the first portion of the 'actual' array of bytes matches the 'expected' array of bytes.
        /// </summary>
        private bool TryVerifyInitialBytes(Message actual, byte[] expected, out ResponseStatus status)
        {
            return TryVerifyInitialBytes(actual.GetBytes(), expected, out status);
        }

        /// <summary>
        /// Confirm that the first portion of the 'actual' array of bytes matches the 'expected' array of bytes.
        /// </summary>
        private bool TryVerifyInitialBytes(byte[] actual, byte[] expected, out ResponseStatus status)
        {
            if (actual.Length < expected.Length)
            {
                // This is how we indicate that the response is too short.
                status = ResponseStatus.Truncated;
                return false;
            }

            for (int index = 0; index < expected.Length; index++)
            {
                if (actual[index] != expected[index])
                {
                    // This is how we indicate that the response contained garbage.
                    status = ResponseStatus.UnexpectedResponse;
                    return false;
                }
            }

            status = ResponseStatus.Success;
            return true;
        }

        /// <summary>
        /// Determine whether we were able to unlock the PCM.
        /// </summary>
        internal Response<bool> ParseUnlockResponse(byte[] unlockResponse, out string errorMessage)
        {
            if (unlockResponse.Length != 6)
            {
                errorMessage = $"Unlock response was {unlockResponse.Length} bytes long, expected 6.";
                return Response.Create(ResponseStatus.UnexpectedResponse, false);
            }

            byte unlockCode = unlockResponse[5];

            if (unlockCode == 0x34)
            {
                errorMessage = null;
                return Response.Create(ResponseStatus.Success, true);
            }

            switch (unlockCode)
            {
                case 0x36:
                    errorMessage = $"The PCM didn't accept the unlock key value";
                    return Response.Create(ResponseStatus.Error, false);

                case 0x37:
                    errorMessage = $"This PCM is enforcing timeout lock";
                    return Response.Create(ResponseStatus.Timeout, false);

                default:
                    errorMessage = $"Unknown unlock code 0x{unlockCode}";
                    return Response.Create(ResponseStatus.UnexpectedResponse, false);
            }
        }
    }
}
<|MERGE_RESOLUTION|>--- conflicted
+++ resolved
@@ -1,261 +1,257 @@
-using System;
-using System.Collections.Generic;
-using System.Linq;
-using System.Text;
-using System.Threading.Tasks;
-
-namespace Flash411
-{
-    /// <summary>
-    /// This class is responsible for parsing messages that are received from the PCM.
-    /// </summary>
-    /// <remarks>
-    /// This class requires byte arrays that are byte-for-byte identical to what was
-    /// sent by the PCM, but without the CRC byte. If the currently selected hardware
-    /// device sends a CRC byte to the caller, the Device class for that hardware must
-    /// remove the CRC byte before the byte array is passed to this class.
-    /// </remarks>
-    class MessageParser
-    {
-        /// <summary>
-        /// Constructor.
-        /// </summary>
-        /// <remarks>
-        /// Doesn't do much. In theory we could use static methods for all of this, but
-        /// I'm allergic to static classes. They make testing harder.
-        /// </remarks>
-        public MessageParser()
-        {
-        }
-
-        /// <summary>
-        /// Parse the response to an OS ID request.
-        /// </summary>
-        public Response<UInt32> ParseBlockUInt32(byte[] response)
-        {
-            int result = 0;
-            ResponseStatus status;
-
-            byte[] expected = new byte[] { 0x6C, DeviceId.Tool, DeviceId.Pcm, 0x7C };
-            if (!TryVerifyInitialBytes(response, expected, out status))
-            {
-                return Response.Create(ResponseStatus.Error, (UInt32)result);
-            }
-
-            result = response[5] << 24;
-            result += response[6] << 16;
-            result += response[7] << 8;
-            result += response[8];
-
-            return Response.Create(ResponseStatus.Success, (UInt32)result);
-        }
-
-        /// <summary>
-        /// Parse the responses to the three requests for VIN information.
-        /// </summary>
-        public Response<string> ParseVinResponses(byte[] response1, byte[] response2, byte[] response3)
-        {
-            string result = "Unknown";
-            ResponseStatus status;
-
-            byte[] expected = new byte[] { 0x6C, DeviceId.Tool, DeviceId.Pcm, 0x7C, BlockId.Vin1 };
-            if (!TryVerifyInitialBytes(response1, expected, out status))
-            {
-                return Response.Create(status, result);
-            }
-
-            expected = new byte[] { 0x6C, DeviceId.Tool, DeviceId.Pcm, 0x7C, BlockId.Vin2 };
-            if (!TryVerifyInitialBytes(response2, expected, out status))
-            {
-                return Response.Create(status, result);
-            }
-
-<<<<<<< HEAD
-           expected = new byte[] { 0x6C, DeviceId.Tool, DeviceId.Pcm, 0x7C, BlockId.Vin3 };
-=======
-            expected = new byte[] { 0x6C, DeviceId.Tool, DeviceId.Pcm, 0x7C, BlockId.Vin3 };
->>>>>>> 5177dc02
-            if (!TryVerifyInitialBytes(response3, expected, out status))
-            {
-                return Response.Create(status, result);
-            }
-
-            byte[] vinBytes = new byte[17];
-            Buffer.BlockCopy(response1, 6, vinBytes, 0, 5);
-            Buffer.BlockCopy(response2, 5, vinBytes, 5, 6);
-            Buffer.BlockCopy(response3, 5, vinBytes, 11, 6);
-            string vin = System.Text.Encoding.ASCII.GetString(vinBytes);
-            return Response.Create(ResponseStatus.Success, vin);
-        }
-        
-        /// <summary>
-        /// Parse the responses to the three requests for Serial Number information.
-        /// </summary>
-        public Response<string> ParseSerialResponses(Message response1, Message response2, Message response3)
-        {
-            string result = "Unknown";
-            ResponseStatus status;
-
-            byte[] expected = new byte[] { 0x6C, DeviceId.Tool, DeviceId.Pcm, 0x7C, BlockId.Serial1 };
-            if (!TryVerifyInitialBytes(response1, expected, out status))
-            {
-                return Response.Create(status, result);
-            }
-
-            expected = new byte[] { 0x6C, DeviceId.Tool, DeviceId.Pcm, 0x7C, BlockId.Serial2 };
-            if (!TryVerifyInitialBytes(response2, expected, out status))
-            {
-                return Response.Create(status, result);
-            }
-
-            expected = new byte[] { 0x6C, DeviceId.Tool, DeviceId.Pcm, 0x7C, BlockId.Serial3 };
-            if (!TryVerifyInitialBytes(response3, expected, out status))
-            {
-                return Response.Create(status, result);
-            }
-
-            byte[] serialBytes = new byte[12];
-            Buffer.BlockCopy(response1.GetBytes(), 5, serialBytes, 0, 4);
-            Buffer.BlockCopy(response2.GetBytes(), 5, serialBytes, 4, 4);
-            Buffer.BlockCopy(response3.GetBytes(), 5, serialBytes, 8, 4);
-
-            byte[] printableBytes = Utility.GetPrintable(serialBytes);
-            string serial = System.Text.Encoding.ASCII.GetString(printableBytes);
-
-            return Response.Create(ResponseStatus.Success, serial);
-        }
-
-        public Response<string> ParseBCCresponse(byte[] response)
-        {
-            string result = "Unknown";
-            ResponseStatus status;
-
-            byte[] expected = new byte[] { 0x6C, DeviceId.Tool, DeviceId.Pcm, 0x7C, BlockId.BCC };
-            if (!TryVerifyInitialBytes(response, expected, out status))
-            {
-                return Response.Create(status, result);
-            }
-
-            byte[] BCCBytes = new byte[4];
-            Buffer.BlockCopy(response, 5, BCCBytes, 0, 4);
-
-            byte[] printableBytes = Utility.GetPrintable(BCCBytes);
-            string BCC  = System.Text.Encoding.ASCII.GetString(printableBytes);
-            
-            return Response.Create(ResponseStatus.Success, BCC);
-        }
-
-        public Response<string> ParseMECresponse(byte[] response)
-        {
-            string result = "Unknown";
-            ResponseStatus status;
-
-            byte[] expected = new byte[] { 0x6C, DeviceId.Tool, DeviceId.Pcm, 0x7C, BlockId.MEC };
-            if (!TryVerifyInitialBytes(response, expected, out status))
-            {
-                return Response.Create(status, result);
-            }
-
-            string MEC = response[5].ToString();
-            
-            return Response.Create(ResponseStatus.Success, MEC);
-        }
-
-        /// <summary>
-        /// Parse the response to a seed request.
-        /// </summary>
-        public Response<UInt16> ParseSeed(byte[] response)
-        {
-            ResponseStatus status;
-            UInt16 result = 0;
-
-            byte[] unlocked = { 0x6C, 0x70, 0x10, 0x67, 0x01, 0x37 };
-            byte[] seed = new byte[] { 0x6C, DeviceId.Tool, DeviceId.Pcm, 0x67, 0x01, };
-
-            if (TryVerifyInitialBytes(response, unlocked, out status))
-            {
-                status = ResponseStatus.Success;
-                return Response.Create(ResponseStatus.Success, result);
-            }
-
-            if (!TryVerifyInitialBytes(response, seed, out status))
-            {
-                return Response.Create(ResponseStatus.Error, result);
-            }
-
-            // Converting to Unsigned Int 16 bits reverses the endianess
-            result = BitConverter.ToUInt16(response, 5);
-
-            return Response.Create(ResponseStatus.Success, result);
-        }
-
-        /// <summary>
-        /// Confirm that the first portion of the 'actual' array of bytes matches the 'expected' array of bytes.
-        /// </summary>
-        private bool TryVerifyInitialBytes(Message actual, byte[] expected, out ResponseStatus status)
-        {
-            return TryVerifyInitialBytes(actual.GetBytes(), expected, out status);
-        }
-
-        /// <summary>
-        /// Confirm that the first portion of the 'actual' array of bytes matches the 'expected' array of bytes.
-        /// </summary>
-        private bool TryVerifyInitialBytes(byte[] actual, byte[] expected, out ResponseStatus status)
-        {
-            if (actual.Length < expected.Length)
-            {
-                // This is how we indicate that the response is too short.
-                status = ResponseStatus.Truncated;
-                return false;
-            }
-
-            for (int index = 0; index < expected.Length; index++)
-            {
-                if (actual[index] != expected[index])
-                {
-                    // This is how we indicate that the response contained garbage.
-                    status = ResponseStatus.UnexpectedResponse;
-                    return false;
-                }
-            }
-
-            status = ResponseStatus.Success;
-            return true;
-        }
-
-        /// <summary>
-        /// Determine whether we were able to unlock the PCM.
-        /// </summary>
-        internal Response<bool> ParseUnlockResponse(byte[] unlockResponse, out string errorMessage)
-        {
-            if (unlockResponse.Length != 6)
-            {
-                errorMessage = $"Unlock response was {unlockResponse.Length} bytes long, expected 6.";
-                return Response.Create(ResponseStatus.UnexpectedResponse, false);
-            }
-
-            byte unlockCode = unlockResponse[5];
-
-            if (unlockCode == 0x34)
-            {
-                errorMessage = null;
-                return Response.Create(ResponseStatus.Success, true);
-            }
-
-            switch (unlockCode)
-            {
-                case 0x36:
-                    errorMessage = $"The PCM didn't accept the unlock key value";
-                    return Response.Create(ResponseStatus.Error, false);
-
-                case 0x37:
-                    errorMessage = $"This PCM is enforcing timeout lock";
-                    return Response.Create(ResponseStatus.Timeout, false);
-
-                default:
-                    errorMessage = $"Unknown unlock code 0x{unlockCode}";
-                    return Response.Create(ResponseStatus.UnexpectedResponse, false);
-            }
-        }
-    }
-}
+using System;
+using System.Collections.Generic;
+using System.Linq;
+using System.Text;
+using System.Threading.Tasks;
+
+namespace Flash411
+{
+    /// <summary>
+    /// This class is responsible for parsing messages that are received from the PCM.
+    /// </summary>
+    /// <remarks>
+    /// This class requires byte arrays that are byte-for-byte identical to what was
+    /// sent by the PCM, but without the CRC byte. If the currently selected hardware
+    /// device sends a CRC byte to the caller, the Device class for that hardware must
+    /// remove the CRC byte before the byte array is passed to this class.
+    /// </remarks>
+    class MessageParser
+    {
+        /// <summary>
+        /// Constructor.
+        /// </summary>
+        /// <remarks>
+        /// Doesn't do much. In theory we could use static methods for all of this, but
+        /// I'm allergic to static classes. They make testing harder.
+        /// </remarks>
+        public MessageParser()
+        {
+        }
+
+        /// <summary>
+        /// Parse the response to an OS ID request.
+        /// </summary>
+        public Response<UInt32> ParseBlockUInt32(byte[] response)
+        {
+            int result = 0;
+            ResponseStatus status;
+
+            byte[] expected = new byte[] { 0x6C, DeviceId.Tool, DeviceId.Pcm, 0x7C };
+            if (!TryVerifyInitialBytes(response, expected, out status))
+            {
+                return Response.Create(ResponseStatus.Error, (UInt32)result);
+            }
+
+            result = response[5] << 24;
+            result += response[6] << 16;
+            result += response[7] << 8;
+            result += response[8];
+
+            return Response.Create(ResponseStatus.Success, (UInt32)result);
+        }
+
+        /// <summary>
+        /// Parse the responses to the three requests for VIN information.
+        /// </summary>
+        public Response<string> ParseVinResponses(byte[] response1, byte[] response2, byte[] response3)
+        {
+            string result = "Unknown";
+            ResponseStatus status;
+
+            byte[] expected = new byte[] { 0x6C, DeviceId.Tool, DeviceId.Pcm, 0x7C, BlockId.Vin1 };
+            if (!TryVerifyInitialBytes(response1, expected, out status))
+            {
+                return Response.Create(status, result);
+            }
+
+            expected = new byte[] { 0x6C, DeviceId.Tool, DeviceId.Pcm, 0x7C, BlockId.Vin2 };
+            if (!TryVerifyInitialBytes(response2, expected, out status))
+            {
+                return Response.Create(status, result);
+            }
+
+            expected = new byte[] { 0x6C, DeviceId.Tool, DeviceId.Pcm, 0x7C, BlockId.Vin3 };
+            if (!TryVerifyInitialBytes(response3, expected, out status))
+            {
+                return Response.Create(status, result);
+            }
+
+            byte[] vinBytes = new byte[17];
+            Buffer.BlockCopy(response1, 6, vinBytes, 0, 5);
+            Buffer.BlockCopy(response2, 5, vinBytes, 5, 6);
+            Buffer.BlockCopy(response3, 5, vinBytes, 11, 6);
+            string vin = System.Text.Encoding.ASCII.GetString(vinBytes);
+            return Response.Create(ResponseStatus.Success, vin);
+        }
+        
+        /// <summary>
+        /// Parse the responses to the three requests for Serial Number information.
+        /// </summary>
+        public Response<string> ParseSerialResponses(Message response1, Message response2, Message response3)
+        {
+            string result = "Unknown";
+            ResponseStatus status;
+
+            byte[] expected = new byte[] { 0x6C, DeviceId.Tool, DeviceId.Pcm, 0x7C, BlockId.Serial1 };
+            if (!TryVerifyInitialBytes(response1, expected, out status))
+            {
+                return Response.Create(status, result);
+            }
+
+            expected = new byte[] { 0x6C, DeviceId.Tool, DeviceId.Pcm, 0x7C, BlockId.Serial2 };
+            if (!TryVerifyInitialBytes(response2, expected, out status))
+            {
+                return Response.Create(status, result);
+            }
+
+            expected = new byte[] { 0x6C, DeviceId.Tool, DeviceId.Pcm, 0x7C, BlockId.Serial3 };
+            if (!TryVerifyInitialBytes(response3, expected, out status))
+            {
+                return Response.Create(status, result);
+            }
+
+            byte[] serialBytes = new byte[12];
+            Buffer.BlockCopy(response1.GetBytes(), 5, serialBytes, 0, 4);
+            Buffer.BlockCopy(response2.GetBytes(), 5, serialBytes, 4, 4);
+            Buffer.BlockCopy(response3.GetBytes(), 5, serialBytes, 8, 4);
+
+            byte[] printableBytes = Utility.GetPrintable(serialBytes);
+            string serial = System.Text.Encoding.ASCII.GetString(printableBytes);
+
+            return Response.Create(ResponseStatus.Success, serial);
+        }
+
+        public Response<string> ParseBCCresponse(byte[] response)
+        {
+            string result = "Unknown";
+            ResponseStatus status;
+
+            byte[] expected = new byte[] { 0x6C, DeviceId.Tool, DeviceId.Pcm, 0x7C, BlockId.BCC };
+            if (!TryVerifyInitialBytes(response, expected, out status))
+            {
+                return Response.Create(status, result);
+            }
+
+            byte[] BCCBytes = new byte[4];
+            Buffer.BlockCopy(response, 5, BCCBytes, 0, 4);
+
+            byte[] printableBytes = Utility.GetPrintable(BCCBytes);
+            string BCC  = System.Text.Encoding.ASCII.GetString(printableBytes);
+            
+            return Response.Create(ResponseStatus.Success, BCC);
+        }
+
+        public Response<string> ParseMECresponse(byte[] response)
+        {
+            string result = "Unknown";
+            ResponseStatus status;
+
+            byte[] expected = new byte[] { 0x6C, DeviceId.Tool, DeviceId.Pcm, 0x7C, BlockId.MEC };
+            if (!TryVerifyInitialBytes(response, expected, out status))
+            {
+                return Response.Create(status, result);
+            }
+
+            string MEC = response[5].ToString();
+            
+            return Response.Create(ResponseStatus.Success, MEC);
+        }
+
+        /// <summary>
+        /// Parse the response to a seed request.
+        /// </summary>
+        public Response<UInt16> ParseSeed(byte[] response)
+        {
+            ResponseStatus status;
+            UInt16 result = 0;
+
+            byte[] unlocked = { 0x6C, 0x70, 0x10, 0x67, 0x01, 0x37 };
+            byte[] seed = new byte[] { 0x6C, DeviceId.Tool, DeviceId.Pcm, 0x67, 0x01, };
+
+            if (TryVerifyInitialBytes(response, unlocked, out status))
+            {
+                status = ResponseStatus.Success;
+                return Response.Create(ResponseStatus.Success, result);
+            }
+
+            if (!TryVerifyInitialBytes(response, seed, out status))
+            {
+                return Response.Create(ResponseStatus.Error, result);
+            }
+
+            // Converting to Unsigned Int 16 bits reverses the endianess
+            result = BitConverter.ToUInt16(response, 5);
+
+            return Response.Create(ResponseStatus.Success, result);
+        }
+
+        /// <summary>
+        /// Confirm that the first portion of the 'actual' array of bytes matches the 'expected' array of bytes.
+        /// </summary>
+        private bool TryVerifyInitialBytes(Message actual, byte[] expected, out ResponseStatus status)
+        {
+            return TryVerifyInitialBytes(actual.GetBytes(), expected, out status);
+        }
+
+        /// <summary>
+        /// Confirm that the first portion of the 'actual' array of bytes matches the 'expected' array of bytes.
+        /// </summary>
+        private bool TryVerifyInitialBytes(byte[] actual, byte[] expected, out ResponseStatus status)
+        {
+            if (actual.Length < expected.Length)
+            {
+                // This is how we indicate that the response is too short.
+                status = ResponseStatus.Truncated;
+                return false;
+            }
+
+            for (int index = 0; index < expected.Length; index++)
+            {
+                if (actual[index] != expected[index])
+                {
+                    // This is how we indicate that the response contained garbage.
+                    status = ResponseStatus.UnexpectedResponse;
+                    return false;
+                }
+            }
+
+            status = ResponseStatus.Success;
+            return true;
+        }
+
+        /// <summary>
+        /// Determine whether we were able to unlock the PCM.
+        /// </summary>
+        internal Response<bool> ParseUnlockResponse(byte[] unlockResponse, out string errorMessage)
+        {
+            if (unlockResponse.Length != 6)
+            {
+                errorMessage = $"Unlock response was {unlockResponse.Length} bytes long, expected 6.";
+                return Response.Create(ResponseStatus.UnexpectedResponse, false);
+            }
+
+            byte unlockCode = unlockResponse[5];
+
+            if (unlockCode == 0x34)
+            {
+                errorMessage = null;
+                return Response.Create(ResponseStatus.Success, true);
+            }
+
+            switch (unlockCode)
+            {
+                case 0x36:
+                    errorMessage = $"The PCM didn't accept the unlock key value";
+                    return Response.Create(ResponseStatus.Error, false);
+
+                case 0x37:
+                    errorMessage = $"This PCM is enforcing timeout lock";
+                    return Response.Create(ResponseStatus.Timeout, false);
+
+                default:
+                    errorMessage = $"Unknown unlock code 0x{unlockCode}";
+                    return Response.Create(ResponseStatus.UnexpectedResponse, false);
+            }
+        }
+    }
+}